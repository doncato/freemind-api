# Freemind - API
This is the Api server of the Freemind project.

**Note: The main documentation is to be found on the wiki page of this repo**

## TODOs
- Add more endpoints
- Make Session authentication better

## LIMITATIONS
### Elements
Each Element (each entry and directory node) must have an unique ID which is
(as of now) saved and handled as an unsigned 16 bit integer. Meaning you can
have 'only' about 65535 entries. The ID `0` **SHOULD NOT** be used Although
the more you approach this number the longer generation of new entries might
take. As of now I don't think that anyone needs more than 1000 entries
registred at once.

## SETUP
### 1. Installation
Put the released binary or your custom compiled binary
in a (created folder) where you want it. Launch the
programm once to generate the config file in the local
directory. Customize the configuration according to your
needs (e.g. fill in the SQL DB login data)

### 2. Set up your SQL database
Assuming you already MariaDB (or something comparable)
installed, create a new Database (the name is not important
but use the name in your config file): 

```sql
CREATE DATABASE freemind;
```
```sql
USE freemind;
```

Afterwards generate
the important tables with the following two SQL commands:

```sql
CREATE TABLE logins (username varchar(255) NOT NULL UNIQUE, password varchar(255) NOT NULL, token varchar(255) NOT NULL UNIQUE, id int, PRIMARY KEY (id));
```

(This one is really important when you want to have an integrated frontend for
tracking and comparing valid sessions you may not need this command but the
server might fail if you don't have this table in place. Additionally it
may be used more in upcomming releases (currently it is only used by the webapp))
```sql
<<<<<<< HEAD
    CREATE TABLE sessions (session varchar(255), expires varchar(255) NOT NULL, id int NOT NULL, PRIMARY KEY(session));
=======
CREATE TABLE sessions (session varchar(255), expires varchar(255) NOT NULL, id int NOT NULL, PRIMARY KEY(session));
>>>>>>> 878b2c0e
```

Furthermore a User is needed that has access to the newly created databases.
This can be donce like so (choose something different as username and password please):
```sql
CREATE USER 'freeadmin'@'localhost' IDENTIFIED BY 'admind';
```
```sql
GRANT ALL PRIVILEGES ON freemind.* TO 'freeadmin'@'localhost';
```

### 3. Run
Start the binary. You can now insert new users into your database (or do so via the web frontend when also installed).
Please note: passwords and tokens are expected to be saved as a
bcrypt hash in the database

## Endpoints
### Existing
- `/checksum/{algorithm}` To get the calculated checksum of the current document calculated using the provided algorithm (sha1, md5 currently supported)
- `/xml/priority/highest` To get only the nodes which have the highest priority among the document
- `/xml/priority/{priority}` To get only nodes which priority is higher (lower numerical value) or equal to the provided priority.
- `/xml/filter/{name}/{value}` To only get nodes which have subnodes called NAME whose value equals VALUE (not case sensitive)
- `/xml/get_by_id/{id}` To fetch a partial XML document specifed by it's id
- `/xml/fetch` To fetch the whole XML document.
- `/xml/update` To update the whole XML document.
- `/xml/validate` To validate a XML document but not actually perform any changes.
- `/xml/due/over` To get only nodes wich were due in the past.
- `/xml/due/today` To get only nodes wich are due or on today.
- `/xml/due/tomorrow` To get only nodes which are due or on tomorrow.
- `/xml/due/in/{start}/{end}` To get only nodes which due date is in between start and end

### Planned
- `/act/delete_past` To delete nodes which are expired
- `/act/delete_past/TIMESTAMP` To delete nodes which are expired after TIMESTAMP
- `/xml/get_next_due` To get the next due node
- `/json/fetch` To fetch the whole XML document but returned as JSON.
- `/json/sort_by/due` To get the nodes as json sorted by due
- `/json/sort_by/priority` To get the nodes as json sorted by priority<|MERGE_RESOLUTION|>--- conflicted
+++ resolved
@@ -48,11 +48,7 @@
 server might fail if you don't have this table in place. Additionally it
 may be used more in upcomming releases (currently it is only used by the webapp))
 ```sql
-<<<<<<< HEAD
-    CREATE TABLE sessions (session varchar(255), expires varchar(255) NOT NULL, id int NOT NULL, PRIMARY KEY(session));
-=======
 CREATE TABLE sessions (session varchar(255), expires varchar(255) NOT NULL, id int NOT NULL, PRIMARY KEY(session));
->>>>>>> 878b2c0e
 ```
 
 Furthermore a User is needed that has access to the newly created databases.
